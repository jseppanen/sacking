--- conflicted
+++ resolved
@@ -1,10 +1,6 @@
 
-<<<<<<< HEAD
-from typing import Sequence, Tuple, List, Optional
-=======
 from typing import NamedTuple, Optional, Sequence
 from typing_extensions import Protocol
->>>>>>> 6b3676a2
 
 import numpy as np
 import torch
@@ -16,7 +12,6 @@
 from .fc_network import FCNetwork
 from .typing import Checkpoint
 
-from .repro import repro_glorot_uniform_
 
 LOG_STD_MAX = 2
 LOG_STD_MIN = -20
@@ -45,10 +40,13 @@
     action_log_std: FloatTensor
     squash: bool
 
-    def sample_action(self) -> SquashNormalSample:
+    def sample_action(self, latent: Optional[Tensor] = None) \
+            -> SquashNormalSample:
         action_log_std = self.action_log_std.clamp(
             min=LOG_STD_MIN, max=LOG_STD_MAX)
-        latent = torch.randn_like(self.action_mean)
+        # XXX repro
+        if latent is None:
+            latent = torch.randn_like(self.action_mean)
         action = latent * action_log_std.exp() + self.action_mean
         log_prob = (
             -0.5 * latent ** 2 - action_log_std + LOG_PROB_CONST
@@ -68,27 +66,10 @@
         return SquashNormalSample(action, log_prob)
 
 
-<<<<<<< HEAD
-        sizes: List[int] = [input_dim] + list(hidden_layers) + [output_dim]
-        layers: List[nn.Module] = []
-        for s1, s2 in zip(sizes[:-1], sizes[1:]):
-            fc = nn.Linear(s1, s2)
-            # softlearning initialization
-            #init.xavier_uniform_(fc.weight.data)
-            repro_glorot_uniform_(fc.weight.data)
-            fc.bias.data.fill_(0.0)
-            layers.append(fc)
-            # softlearning activation
-            layers.append(nn.ReLU(inplace=True))
-        # remove final ReLU
-        del layers[-1]
-        self.net = nn.Sequential(*layers)
-=======
 class GaussianPolicyOutput(SquashNormalSample):
     """Action from gaussian policy.
     torch.trace only supports tensors and tuples
     """
->>>>>>> 6b3676a2
 
     def average(self, x: FloatTensor) -> FloatTensor:
         return x
@@ -111,39 +92,6 @@
                              hidden_layers=hidden_layers)
         self._squash = squash
 
-<<<<<<< HEAD
-    def forward(self, input: Tensor, *,
-                mode: str = 'sample',
-                latent: Optional[Tensor] = None) -> PolicyOutput:
-        """Sample action from policy.
-        :returns: action and its log-probability
-        """
-        action_stats = self.net(input)
-        action_mean, action_log_std = action_stats.chunk(2, dim=-1)
-        if mode == 'sample':
-            action_log_std = action_log_std.clamp(min=LOG_STD_MIN,
-                                                  max=LOG_STD_MAX)
-            # XXX repro
-            if latent is None:
-                latent = torch.randn_like(action_mean)
-            action = latent * action_log_std.exp() + action_mean
-            log_prob = (
-                -0.5 * latent ** 2 - action_log_std + LOG_PROB_CONST
-            ).sum(1)
-        elif mode == 'best':
-            action = action_mean.detach()
-            log_prob = torch.zeros_like(action)
-        else:
-            raise ValueError(mode)
-
-        if self._squash:
-            if mode == 'sample':
-                log_prob = log_prob - 2.0 * (
-                    np.log(2.0) - action - softplus(-2.0 * action)
-                ).sum(1)
-            action = torch.tanh(action)
-        return PolicyOutput(action, log_prob)
-=======
     def _action_distribution(self, observation: Tensor) \
             -> SquashNormalDistribution:
         """Calculate action distribution given observation"""
@@ -151,12 +99,15 @@
         mean, log_std = stats.chunk(2, dim=-1)
         return SquashNormalDistribution(mean, log_std, self._squash)
 
-    def forward(self, observation: Tensor) -> GaussianPolicyOutput:
+    def forward(self, observation: Tensor,
+                latent: Optional[Tensor] = None) -> GaussianPolicyOutput:
         """Sample action from policy.
         :returns: action and its log-probability
         """
         dist = self._action_distribution(observation)
-        sample = dist.sample_action()
+        # XXX repro
+        #sample = dist.sample_action()
+        sample = dist.sample_action(latent)
         return GaussianPolicyOutput(*sample)
 
     def choose_action(self, observation: np.ndarray, *, greedy: bool = False) \
@@ -171,7 +122,6 @@
                 pt_action = dist.sample_action().action
             action = pt_action.squeeze(0).numpy()
             return action
->>>>>>> 6b3676a2
 
     @classmethod
     def from_checkpoint(cls, checkpoint: Checkpoint) -> 'GaussianPolicy':
@@ -240,23 +190,12 @@
         self.net = FCNetwork(input_dim, action_dim,
                              hidden_layers=hidden_layers)
 
-<<<<<<< HEAD
-    def forward(self, observation: Tensor, action: Tensor) -> Tensor:
-        """Evaluate action value (Q).
-        :returns: action value (Q)
-        """
-        input = torch.cat([action, observation], dim=1)
-        value = self.net(input).squeeze(1)
-        return value
-
-=======
     def _action_distribution(self, observation: Tensor) \
             -> DiscreteDistribution:
         """Calculate action distribution given observation"""
         logits = self.net(observation)
         logprobs = logits - logits.logsumexp(dim=-1, keepdim=True)
         return DiscreteDistribution(logprobs)
->>>>>>> 6b3676a2
 
     def forward(self, observation: Tensor) -> DiscretePolicyOutput:
         """Sample action from policy.
