--- conflicted
+++ resolved
@@ -59,22 +59,15 @@
     os.makedirs(rundir, exist_ok=True)
     writer = SummaryWriter(rundir)
 
-<<<<<<< HEAD
     # check weights
     import pickle
     slinit = pickle.load(open('repro/init.pkl', 'rb'))
     for i in range(2):
-        compare_weights(q_network[i].net.net, slinit['Q_weights'][i])
+        compare_weights(q_network.nets[i].net, slinit['Q_weights'][i])
     compare_weights(policy.net.net, slinit['policy_weights'])
 
-    # stack twin Q functions and create target network
-    q_networks = StackedModule(q_network if isinstance(q_network, Sequence)
-                               else [q_network])
-    target_q_networks = copy.deepcopy(q_networks)
-=======
     # create target network
     target_q_network = copy.deepcopy(q_network)
->>>>>>> 6b3676a2
 
     log_alpha = torch.tensor([0.0], requires_grad=True)
 
@@ -98,116 +91,65 @@
         value = output.average(min_q_value - alpha * output.log_prob)
         return value
 
-    def optimization_step(batch: Batch) -> None:
-
-<<<<<<< HEAD
-        # sample action from the policy
-        with torch.no_grad():
-            if 1: # XXX step < num_initial_exploration_steps:
-                action = env.action_space.sample()
-                action = torch.from_numpy(action)
-            else:
-                action, _ = policy(observation.unsqueeze(0))
-                action = action.squeeze(0)
-
-        # sample transition from the environment
-        next_observation, reward, done, _ = env.step(action)
-        replaybuf.append(
-            Transition(observation.numpy(),
-                       action.numpy(),
-                       np.array([reward], dtype=np.float32),
-                       next_observation.numpy(),
-                       np.array([done], dtype=bool)))
-        observation = next_observation
-
-    def optimization_step(step: int) -> None:
-        if step < num_initial_exploration_steps:
-            return
-
-        # XXX repro
-        # batch = sample_batch(replaybuf, batch_size)
-        batch, dump = load_dump()
+    def optimization_step(batch: Batch, dump: Dict) -> None:
+
         alpha = log_alpha.exp().detach()
 
         # check weights
         for i in range(2):
-            compare_weights(q_networks.submodules[i].net.net, dump['Q_weights'][i])
-            compare_weights(target_q_networks.submodules[i].net.net, dump['Q_target_weights'][i])
+            compare_weights(q_network.nets[i].net, dump['Q_weights'][i])
+            compare_weights(target_q_network.nets[i].net, dump['Q_target_weights'][i])
         compare_weights(policy.net.net, dump['policy_weights'])
         #assert approx(log_alpha) == dump['log_alpha']
 
-        # Update Q-function parameters (Eq. 6)
+        # Update Q targets
+        # NB. use old policy that hasn't been updated for current batch
         with torch.no_grad():
             next_action_latent = repro_normal_sample1(batch['action'].shape)
             assert approx(next_action_latent) == dump['Q_target_next_action_latents']
-            #XXX next_action, next_action_log_prob = policy(batch['next_observation'])
-            next_action, next_action_log_prob = policy(batch['next_observation'], latent=next_action_latent)
+            #XXX next_action = policy(batch['next_observation'])
+            next_action = policy(batch['next_observation'], latent=next_action_latent)
             assert approx(batch['next_observation']) == dump['Q_target_next_observations'][0]
-            assert approx(next_action) == dump['Q_target_next_actions']
-            assert approx(next_action_log_prob) == dump['Q_target_next_log_pis'].flatten()
-            next_q_values = target_q_networks(batch['next_observation'], next_action)
-            assert approx(next_q_values) == dump['Q_target_next_Q_values'][:,:,0]
-            next_state_value = next_q_values.min(0)[0] - alpha * next_action_log_prob
-            assert approx(next_state_value) == dump['Q_target_next_values'].flatten()
-            next_state_value *= (~batch['done']).float()
-            target_q_value = batch['reward'] + discount * next_state_value
-            assert approx(target_q_value) == dump['Q_target'].flatten()
-
-        pred_q_values = q_networks(batch['observation'], batch['action'])
-        assert approx(pred_q_values[0]) == dump['Q_values'][0].flatten()
-        assert approx(pred_q_values[1]) == dump['Q_values'][1].flatten()
-
-        q_networks_loss = 0.5 * (
-            F.mse_loss(pred_q_values[0], target_q_value)
-            + F.mse_loss(pred_q_values[1], target_q_value)
-        )
-
-        # Update policy weights (Eq. 10)
-        action_latent = repro_normal_sample2(batch['action'].shape)
-        assert approx(action_latent) == dump['policy_action_latents']
-        #XXX action, action_log_prob = policy(batch['observation'])
-        action, action_log_prob = policy(batch['observation'], latent=action_latent)
-        assert approx(batch['observation']) == dump['policy_observations'][0]
-        assert approx(action) == dump['policy_actions']
-        assert approx(action_log_prob) == dump['policy_log_pis'].flatten()
-        #assert approx(log_alpha) == dump['policy_log_alpha'].flatten()
-        q_values = q_networks(batch['observation'], action)
-        assert approx(q_values) == dump['policy_Q_log_targets'][:,:,0]
-        state_value = q_values.min(0)[0] - alpha * action_log_prob
-        assert approx(state_value) == -dump['policy_kl_losses'].flatten()
-        policy_loss = -state_value.mean()
-        assert approx(policy_loss) == dump['policy_loss']
-=======
-        alpha = log_alpha.exp().detach()
-
-        # Update Q targets
-        # NB. use old policy that hasn't been updated for current batch
-        with torch.no_grad():
-            next_action = policy(batch['next_observation'])
+            assert approx(next_action.action) == dump['Q_target_next_actions']
+            assert approx(next_action.log_prob) == dump['Q_target_next_log_pis'].flatten()
             next_v_value = calc_state_value(target_q_network,
                                             batch['next_observation'],
                                             next_action,
                                             alpha)
+            #assert approx(next_q_values) == dump['Q_target_next_Q_values'][:,:,0].T
+            assert approx(next_v_value) == dump['Q_target_next_values'].flatten()
             next_v_value *= (~batch['terminal']).float()
             target_q_value = batch['reward'] + discount * next_v_value
+            assert approx(target_q_value) == dump['Q_target'].flatten()
             # replicate same target for all Q networks
             target_q_values = target_q_value.unsqueeze(1).expand(
                 [len(target_q_value), target_q_network.num_nets])
 
         # Update policy weights (Eq. 10)
-        action = policy(batch['observation'])
+        action_latent = repro_normal_sample2(batch['action'].shape)
+        assert approx(action_latent) == dump['policy_action_latents']
+        #XXX action = policy(batch['observation'])
+        action = policy(batch['observation'], latent=action_latent)
+        assert approx(batch['observation']) == dump['policy_observations'][0]
+        assert approx(action.action) == dump['policy_actions']
+        assert approx(action.log_prob) == dump['policy_log_pis'].flatten()
+        #assert approx(log_alpha) == dump['policy_log_alpha'].flatten()
         v_value = calc_state_value(q_network,
                                    batch['observation'],
                                    action,
                                    alpha)
+        #assert approx(q_values) == dump['policy_Q_log_targets'][:,:,0].T
+        assert approx(v_value) == -dump['policy_kl_losses'].flatten()
         policy_loss = -v_value.mean()
+        assert approx(policy_loss) == dump['policy_loss']
         policy_optimizer.zero_grad()
         policy_loss.backward()
         policy_optimizer.step()
->>>>>>> 6b3676a2
 
         # Update Q-function parameters (Eq. 6)
         pred_q_values = q_network(batch['observation'], batch['action'])
+        assert approx(pred_q_values[:, 0]) == dump['Q_values'][0].flatten()
+        assert approx(pred_q_values[:, 1]) == dump['Q_values'][1].flatten()
         assert pred_q_values.shape == target_q_values.shape
         q_network_loss = F.mse_loss(pred_q_values, target_q_values)
         q_network_optimizer.zero_grad()
@@ -215,35 +157,16 @@
         q_network_optimizer.step()
 
         # Adjust temperature (Eq. 18)
-<<<<<<< HEAD
-        # NB. slight difference between paper and softlearning implementation
-        # see also https://github.com/rail-berkeley/softlearning/issues/37
-        alpha_loss = -log_alpha * (action_log_prob + target_entropy).detach()
-        alpha_loss = alpha_loss.mean()
-        assert approx(alpha_loss) == dump['alpha_loss']
-
-        # alpha updates before policy: policy backprop uses *new* alpha
-=======
         # NB. paper uses alpha (not log) but we follow the softlearning impln
         # see also https://github.com/rail-berkeley/softlearning/issues/37
         action_entropy = action.average(action.log_prob)
         alpha_loss = (
             -log_alpha * (action_entropy + target_entropy).detach()
         ).mean()
->>>>>>> 6b3676a2
+        assert approx(alpha_loss) == dump['alpha_loss']
         alpha_optimizer.zero_grad()
         alpha_loss.backward()
         alpha_optimizer.step()
-
-        # policy backprop depends on both alpha and Q network
-        policy_optimizer.zero_grad()
-        policy_loss.backward()
-        policy_optimizer.step()
-
-        # Q net updates after policy: policy backprop uses *old* Q net
-        q_networks_optimizer.zero_grad()
-        q_networks_loss.backward()
-        q_networks_optimizer.step()
 
         # Update target Q-network weights
         soft_update(target_q_network, q_network,
@@ -268,8 +191,10 @@
         replaybuf.append(transition)
         # optimization step
         if step % update_interval == 0:
-            batch = sample_batch(replaybuf, batch_size)
-            optimization_step(batch)
+            # XXX repro
+            # batch = sample_batch(replaybuf, batch_size)
+            batch, dump = load_dump()
+            optimization_step(batch, dump)
         if step > 0 and step % progress_interval == 0:
             if validation_env:
                 metrics = validate(policy, validation_env, num_episodes=10)
